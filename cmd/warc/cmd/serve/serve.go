--- conflicted
+++ resolved
@@ -47,12 +47,8 @@
 
 	cmd.Flags().IntVarP(&c.port, "port", "p", -1, "the port that should be used to serve, will use config value otherwise")
 	cmd.Flags().Int64VarP(&c.offset, "offset", "o", -1, "record offset")
-<<<<<<< HEAD
-	cmd.Flags().IntVarP(&c.recordCount, "record-count", "c", 0, "the maximum number of records to show")
-=======
 	cmd.Flags().IntVarP(&c.watchDepth, "watch-depth", "w", 4, "The maximum depth when indexing warc")
 	cmd.Flags().IntVarP(&c.recordCount, "record-count", "c", 0, "The maximum number of records to show")
->>>>>>> a0a35e97
 	cmd.Flags().BoolVar(&c.header, "header", false, "show header")
 	cmd.Flags().BoolVarP(&c.strict, "strict", "s", false, "strict parsing")
 	cmd.Flags().StringArrayVar(&c.id, "id", []string{}, "id")
